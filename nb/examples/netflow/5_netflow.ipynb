--- conflicted
+++ resolved
@@ -10,24 +10,14 @@
     "\n",
     "DEBUG = False\n",
     "\n",
-<<<<<<< HEAD
-    "GALAXY = 'booi'\n",
-    "GALAXYFULLNAME = 'bootes'\n",
-=======
     "GALAXY = 'm31'\n",
     "GALAXYFULLNAME = 'm31'\n",
->>>>>>> b57939de
     "\n",
     "CONFIG_FILE = f'./configs/netflow/{GALAXYFULLNAME}.py'\n",
     "NVISITS = 1\n",
     "\n",
-<<<<<<< HEAD
-    "DATA_DIR = '/raid/pfs'\n",
-    "OUTPUT_PATH = f'{DATA_DIR}/data/targeting/dSph/{GALAXYFULLNAME}/netflow'"
-=======
     "DATA_DIR = \"/raid/pfs\" #os.environ['PFS_DATA_DIR']\n",
     "OUTPUT_PATH = f'{DATA_DIR}/data/targeting/{GALAXYFULLNAME}/netflow'"
->>>>>>> b57939de
    ]
   },
   {
