--- conflicted
+++ resolved
@@ -6,26 +6,13 @@
    "metadata": {},
    "outputs": [],
    "source": [
-<<<<<<< HEAD
-=======
     "import os\n",
     "\n",
->>>>>>> b57939de
     "DEBUG = False\n",
     "\n",
     "CUT_NB = False\n",
     "KEEP_BLUE = False\n",
     "\n",
-<<<<<<< HEAD
-    "GALAXY = 'booi'\n",
-    "GALAXYFULLNAME = 'bootes'\n",
-    "\n",
-    "DATA_DIR = '/raid/pfs'\n",
-    "\n",
-    "HSC_FILE = f'{DATA_DIR}/data/targeting/dSph/{GALAXYFULLNAME}/{GALAXYFULLNAME}_tpalle_g24.cat'\n",
-    "PMAP_PATH = f'{DATA_DIR}/data/targeting/dSph/{GALAXYFULLNAME}'\n",
-    "GAIA_FILE = f'{DATA_DIR}/data/targeting/dSph/gaia.h5'\n",
-=======
     "GALAXY = 'm31'\n",
     "GALAXYFULLNAME = 'm31'\n",
     "\n",
@@ -34,7 +21,6 @@
     "HSC_FILE = f'{DATA_DIR}/data/cmdfit/m31/M31Catalog_forPFS.csv'\n",
     "PMAP_PATH = f'{DATA_DIR}/data/targeting/{GALAXYFULLNAME}'\n",
     "GAIA_FILE = f'{DATA_DIR}/data/targeting/m31/gaia.h5'\n",
->>>>>>> b57939de
     "\n",
     "ISOCHRONES_PATH = f'{DATA_DIR}/data/cmdfit/isochrones/dartmouth/import/afep0_cfht_sdss_hsc'\n",
     "\n",
@@ -284,12 +270,8 @@
    "metadata": {},
    "outputs": [],
    "source": [
-<<<<<<< HEAD
-    "obs = SubaruHSC.text_observation_reader(mags=['r', 'g'], ext=['g', 'r']).read(HSC_FILE)\n",
-=======
     "obs = SubaruHSC.text_observation_reader_m31().read(HSC_FILE)\n",
     "obs.data['targetid'] = np.arange(len(obs.data))+1\n",
->>>>>>> b57939de
     "obs.data.shape"
    ]
   },
