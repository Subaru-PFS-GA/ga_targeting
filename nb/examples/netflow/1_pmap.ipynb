{
 "cells": [
  {
   "cell_type": "code",
   "execution_count": 0,
   "metadata": {},
   "outputs": [],
   "source": [
<<<<<<< HEAD
    "GALAXY = 'booi'\n",
    "GALAXYFULLNAME = 'bootes'\n",
=======
    "import os\n",
    "\n",
    "GALAXY = 'm31'\n",
    "GALAXYFULLNAME = 'm31'\n",
>>>>>>> b57939de
    "\n",
    "DEBUG = False\n",
    "\n",
    "CUT_NB = False\n",
    "KEEP_BLUE = False\n",
    "\n",
<<<<<<< HEAD
    "DATA_DIR = '/raid/pfs'\n",
    "\n",
    "OBS_PATH = f'{DATA_DIR}/data/cmdfit/dSph/{GALAXYFULLNAME}_tpalle_g24.cat'\n",
    "\n",
    "# SIM_PATH = '/datascope/subaru/user/dobos/cmdfit/run/fornax/sim/mix_bin_250k_001/sample.h5'\n",
    "# SIM_PATH = f'{DATA_DIR}/data/cmdfit/run/scl/sim/mix_bin_100k_5/sample.h5'\n",
    "SIM_PATH = f'{DATA_DIR}/data/cmdfit/run/boo/sim/bin_chab_250k_001/sample.h5'\n",
=======
    "DATA_DIR = os.environ['PFS_DATA_DIR']\n",
    "\n",
    "OBS_PATH = f'{DATA_DIR}/data/cmdfit/m31/M31Catalog_forPFS.csv'\n",
    "\n",
    "# SIM_PATH = '/datascope/subaru/user/dobos/cmdfit/run/fornax/sim/mix_bin_250k_001/sample.h5'\n",
    "# SIM_PATH = f'{DATA_DIR}/data/cmdfit/run/scl/sim/mix_bin_100k_5/sample.h5'\n",
    "SIM_PATH = f'{DATA_DIR}/data/cmdfit/run/m31/sim/nobin_chab_250k_001/sample.h5'\n",
>>>>>>> b57939de
    "\n",
    "OUTPUT_PATH = f'{DATA_DIR}/data/targeting/{GALAXYFULLNAME}'"
   ]
  },
  {
   "cell_type": "markdown",
   "metadata": {},
   "source": [
    "# Create the probability map\n",
    "\n",
    "Load a CMD simulation, merge foreground and member stellar populations and generate probability map. The script also updates the population weights to match the data.\n",
    "\n",
    "The simulation contain an equal number of stars for each population and vector of population weights. An indicator variable is also generated based on the weights to select a random sample from the simulated stars that follows the population weights. The probability map is calculated from all stars and weighted by the population weights.\n",
    "\n",
    "The population weights of the MW foreground come from Galaxia but they often seem off. Until the population parameters can be automatically estimated by the Bayesian code, we update these weights to better match the observed CMD. This is done by eye.\n",
    "\n",
    "Each population can consist of two sub-populations: single stars and binary stars. If we are only interested in the dSph membership, and the dSph is modeled as a mixture of multiple populations, all sub-populations belonging to the dSph should be merged. The simulations are configured such a way that the dSph member populations are always at the end when ordered by index but their number can vary."
   ]
  },
  {
   "cell_type": "code",
   "execution_count": 0,
   "metadata": {},
   "outputs": [],
   "source": [
    "import os, sys\n",
    "import numpy as np\n",
    "import pandas as pd\n",
    "import matplotlib as mpl\n",
    "import matplotlib.pyplot as plt\n",
    "from matplotlib.gridspec import GridSpec\n",
    "from matplotlib.colors import LinearSegmentedColormap\n",
    "from matplotlib.patches import Ellipse, Circle\n",
    "from scipy.special import logsumexp\n",
    "from scipy.interpolate import interp1d"
   ]
  },
  {
   "cell_type": "code",
   "execution_count": 0,
   "metadata": {},
   "outputs": [],
   "source": [
    "plt.rc('font', size=6) #controls default text size"
   ]
  },
  {
   "cell_type": "code",
   "execution_count": 0,
   "metadata": {},
   "outputs": [],
   "source": [
    "%load_ext autoreload\n",
    "%autoreload 2"
   ]
  },
  {
   "cell_type": "code",
   "execution_count": 0,
   "metadata": {},
   "outputs": [],
   "source": [
    "!echo $PYTHONPATH\n",
    "!echo $PATH"
   ]
  },
  {
   "cell_type": "code",
   "execution_count": 0,
   "metadata": {},
   "outputs": [],
   "source": [
    "if DEBUG and 'debug' not in globals():\n",
    "    import debugpy\n",
    "    debugpy.listen(('0.0.0.0', int(os.environ['PFS_TARGETING_DEBUGPORT'])))\n",
    "    debug = True"
   ]
  },
  {
   "cell_type": "markdown",
   "metadata": {},
   "source": [
    "## Plot definitions"
   ]
  },
  {
   "cell_type": "code",
   "execution_count": 0,
   "metadata": {},
   "outputs": [],
   "source": [
    "import pfs.utils\n",
    "from pfs.ga.targeting.targets.m31 import *\n",
    "from pfs.ga.targeting.instrument import *\n",
    "from pfs.ga.targeting.diagram import CMD, CCD, FOV, FP, ColorAxis, MagnitudeAxis\n",
    "from pfs.ga.targeting.photometry import Photometry, Magnitude, Color\n",
    "from pfs.ga.targeting.projection import WcsProjection, Pointing\n",
    "from pfs.ga.targeting.netflow import Netflow\n",
    "from pfs.ga.targeting.io import DataFrameSerializer"
   ]
  },
  {
   "cell_type": "code",
   "execution_count": 0,
   "metadata": {},
   "outputs": [],
   "source": [
    "galaxy = GALAXIES[GALAXY]\n",
    "hsc = galaxy.get_photometry()\n",
    "cmd = galaxy.get_cmd()\n",
    "#ccd = galaxy.get_ccd()\n",
    "gaia_cmd = galaxy.get_cmd(Gaia)"
   ]
  },
  {
   "cell_type": "markdown",
   "metadata": {},
   "source": [
    "## Load observations"
   ]
  },
  {
   "cell_type": "code",
   "execution_count": 0,
   "metadata": {},
   "outputs": [],
   "source": [
<<<<<<< HEAD
    "obs = SubaruHSC.text_observation_reader(mags=['r', 'g'], ext=['g', 'r']).read(OBS_PATH)\n",
=======
    "obs = SubaruHSC.text_observation_reader_m31().read(OBS_PATH)\n",
    "obs.data['targetid'] = np.arange(len(obs.data))+1\n",
>>>>>>> b57939de
    "obs.data.head()"
   ]
  },
  {
   "cell_type": "code",
   "execution_count": 0,
   "metadata": {},
   "outputs": [],
   "source": [
    "# Plot the observations\n",
    "\n",
    "f, axs = plt.subplots(1, 2, figsize=(6, 4), dpi=120)\n",
    "\n",
    "cmd.plot_catalog(axs[0], obs, observed=True)\n",
    "\n",
    "#ccd.plot_catalog(axs[1], obs, observed=True)"
   ]
  },
  {
   "cell_type": "markdown",
   "metadata": {},
   "source": [
    "# Load simulation"
   ]
  },
  {
   "cell_type": "code",
   "execution_count": 0,
   "metadata": {},
   "outputs": [],
   "source": [
    "from pfs.ga.targeting.io import Hdf5SimulationReader"
   ]
  },
  {
   "cell_type": "code",
   "execution_count": 0,
   "metadata": {},
   "outputs": [],
   "source": [
    "r = Hdf5SimulationReader()\n",
    "cm = {}\n",
    "\n",
    "# Include this for loop for simulations made with older isochrone tables that have different column names\n",
    "for prefix in ['', 'obs_', 'err_', 'flux_', 'obs_flux_', 'err_flux_', 'counts_', 'obs_counts_', 'err_counts_']:\n",
    "    cm[prefix + 'hsc_g2'] = prefix + 'hsc_g'\n",
    "    cm[prefix + 'hsc_r2'] = prefix + 'hsc_r'\n",
    "\n",
    "r.column_mapping = cm\n",
    "r.append_photometry(SubaruHSC.photometry())\n",
    "sim = r.read(SIM_PATH)"
   ]
  },
  {
   "cell_type": "code",
   "execution_count": 0,
   "metadata": {},
   "outputs": [],
   "source": [
    "for k in sim.data.keys():\n",
    "    print(k, sim.data[k].shape)"
   ]
  },
  {
   "cell_type": "code",
   "execution_count": 0,
   "metadata": {},
   "outputs": [],
   "source": [
    "s = np.s_[::10]\n",
    "\n",
    "f, axs = plt.subplots(1, 2, figsize=(6, 4), dpi=120)\n",
    "\n",
    "cmd.plot_simulation(axs[0], sim, s=s, size=0.05)\n",
    "#ccd.plot_simulation(axs[1], sim, s=s, size=0.05)\n",
    "\n",
    "f.tight_layout()"
   ]
  },
  {
   "cell_type": "markdown",
   "metadata": {},
   "source": [
    "# Apply selections\n",
    "\n",
    "Apply the color and magnitude cuts defined in the galaxy class."
   ]
  },
  {
   "cell_type": "code",
   "execution_count": 0,
   "metadata": {},
   "outputs": [],
   "source": [
    "from pfs.ga.targeting import ProbabilityMap\n",
    "from pfs.ga.targeting.selection import ProbabilityCut, ProbabilitySampling, MagnitudeSelection, ColorSelection, LinearSelection"
   ]
  },
  {
   "cell_type": "code",
   "execution_count": 0,
   "metadata": {},
   "outputs": [],
   "source": [
    "# Plot the observations\n",
    "\n",
    "mask = galaxy.get_selection_mask(obs, observed=True, nb=CUT_NB, blue=KEEP_BLUE, probcut=None)\n",
    "\n",
    "f, axs = plt.subplots(1, 2, figsize=(6, 4), dpi=120)\n",
    "\n",
    "cmd.plot_catalog(axs[0], obs, observed=True)\n",
    "cmd.plot_catalog(axs[1], obs, observed=True, mask=mask)\n",
    "\n",
    "#f, axs = plt.subplots(1, 2, figsize=(6, 4), dpi=120)\n",
    "#\n",
    "#ccd.plot_catalog(axs[0], obs, observed=True)\n",
    "#ccd.plot_catalog(axs[1], obs, observed=True, mask=mask)"
   ]
  },
  {
   "cell_type": "code",
   "execution_count": 0,
   "metadata": {},
   "outputs": [],
   "source": [
    "# Plot the simulations\n",
    "\n",
    "mask = galaxy.get_selection_mask(sim, observed=True, nb=CUT_NB, blue=KEEP_BLUE)\n",
    "print(mask.shape)\n",
    "\n",
    "f, axs = plt.subplots(1, 2, figsize=(6, 4), dpi=120)\n",
    "\n",
    "cmd.plot_catalog(axs[0], sim, observed=True)\n",
    "cmd.plot_catalog(axs[1], sim, observed=True, mask=mask)\n",
    "\n",
    "#f, axs = plt.subplots(1, 2, figsize=(6, 4), dpi=120)\n",
    "#\n",
    "#ccd.plot_catalog(axs[0], sim, observed=True)\n",
    "#ccd.plot_catalog(axs[1], sim, observed=True, mask=mask)"
   ]
  },
  {
   "cell_type": "markdown",
   "metadata": {},
   "source": [
    "# Update the population weights\n",
    "\n",
    "This is basically just manually scaling the Galaxia MW population weights until it \n",
    "matches the observations."
   ]
  },
  {
   "cell_type": "code",
   "execution_count": 0,
   "metadata": {},
   "outputs": [],
   "source": [
    "# Total number of sub-populations in the simulation\n",
    "sim.data['w'].size"
   ]
  },
  {
   "cell_type": "code",
   "execution_count": 0,
   "metadata": {},
   "outputs": [],
   "source": [
    "# This is for Bootes\n",
    "if GALAXY == 'umi':\n",
    "    # Original weights\n",
    "    print('data.w', sim.data['w'])\n",
    "\n",
    "    w = np.bincount(sim.data['g']) / sim.data['g'].shape\n",
    "    print('w', w, np.sum(w[:-2]), np.sum(w[-2:]))\n",
    "\n",
    "    # New weights, boost thick disk and halo\n",
    "    w1 = np.r_[w[:-2] / 0.4 * 0.5, w[-2:] / 0.6 * 0.5]\n",
    "    w1[2:4] *= 100\n",
    "    # w1[0:6] *= 3  # thin disk 1-3\n",
    "    # w1[4:6] *= 1.2  # thin disk 3\n",
    "    w1[6:8] *= 15  # thick disk\n",
    "    w1[8:10] *= 28   # halo\n",
    "    ##### good for histograms w1[10:12] *= 18  # dSph\n",
    "    ##### good for ghost plot\n",
    "    w1[10:12] *= 50  # dSph\n",
    "    w1 /= w1.sum()\n",
    "    print('w1', w1, np.sum(w1[:-2]), np.sum(w1[-2:]))\n",
    "\n",
    "    # New categories\n",
    "    g1 = np.random.choice(np.arange(w1.size, dtype=int), sim.data['g'].size, p=w1)\n",
    "    print('g1', g1.shape)\n",
    "\n",
    "    # Verify new categories\n",
    "    w2 = np.bincount(g1) / g1.shape\n",
    "    print('w2', w2, np.sum(w2[:-2]), np.sum(w2[-2:]))\n",
    "elif GALAXY == 'fornax':\n",
    "    # Original weights\n",
    "    print('data.w', sim.data['w'])\n",
    "\n",
    "    w = np.bincount(sim.data['g']) / sim.data['g'].shape\n",
    "    print('w', w.shape, w, np.sum(w[:-2]), np.sum(w[-2:]))\n",
    "\n",
    "    w1 = w.copy()\n",
    "    w1[:-6] * 0.7       # MW foreground\n",
    "    w1[-6:-4] *= 2.0    # broad RGB population\n",
    "    w1[-4:-2] *= 0.3    # old RGB population\n",
    "    w1[-2:] *= 1.0      # member MS population\n",
    "    w1 /= w1.sum()\n",
    "\n",
    "    g1 = np.random.choice(np.arange(w1.size, dtype=int), sim.data['g'].size, p=w1)\n",
    "    print('g1', g1.shape)\n",
    "\n",
    "    # Verify new categories\n",
    "    w2 = np.bincount(g1) / g1.shape\n",
    "    print('w2', w2.shape, w2, np.sum(w2[:-2]), np.sum(w2[-2:]))\n",
    "elif GALAXY == 'booi':\n",
    "    # Original weights\n",
    "    print('data.w', sim.data['w'])\n",
    "\n",
    "    w = np.bincount(sim.data['g']) / sim.data['g'].shape\n",
    "    print('w', w, np.sum(w[:-2]), np.sum(w[-2:]))\n",
    "\n",
    "    # New weights, boost thick disk and halo\n",
    "    w1 = np.r_[w[:-2] / 0.4 * 0.5, w[-2:] / 0.6 * 0.5]\n",
    "    #w1[2:4] *= 1\n",
    "    w1[0:6] *= 1  # thin disk 1-3\n",
    "    # w1[4:6] *= 1.2  # thin disk 3\n",
    "    w1[6:8] *= 1  # thick disk\n",
    "    w1[8:10] *= 1   # halo\n",
    "    ##### good for histograms w1[10:12] *= 18  # dSph\n",
    "    ##### good for ghost plot\n",
    "    w1[10] *= 0.001  # dSph\n",
    "    w1[11] *= 1  # dSph\n",
    "    w1 /= w1.sum()\n",
    "    print('w1', w1, np.sum(w1[:-2]), np.sum(w1[-2:]))\n",
    "\n",
    "    # New categories\n",
    "    g1 = np.random.choice(np.arange(w1.size, dtype=int), sim.data['g'].size, p=w1)\n",
    "    print('g1', g1.shape)\n",
    "\n",
    "    # Verify new categories\n",
    "    w2 = np.bincount(g1) / g1.shape\n",
    "    print('w2', w2, np.sum(w2[:-2]), np.sum(w2[-2:]))\n",
    "else:\n",
    "    w = np.bincount(sim.data['g']) / sim.data['g'].shape\n",
    "    print('w', w.shape, w, np.sum(w[:-2]), np.sum(w[-2:]))\n",
    "    w1 = w.copy()\n",
    "    g1 = np.random.choice(np.arange(w1.size, dtype=int), sim.data['g'].size, p=w1)\n",
    "    print('g1', g1.shape)\n",
    "    w2 = np.bincount(g1) / g1.shape\n",
    "    print('w2', w2.shape, w2, np.sum(w2[:-2]), np.sum(w2[-2:]))"
   ]
  },
  {
   "cell_type": "code",
   "execution_count": 0,
   "metadata": {},
   "outputs": [],
   "source": [
    "# Number of objects inside cuts\n",
    "mask = galaxy.get_selection_mask(obs, nb=CUT_NB, blue=KEEP_BLUE, observed=True)\n",
    "n_obs = mask.sum()\n",
    "print('obs', n_obs)\n",
    "\n",
    "mask = galaxy.get_selection_mask(sim, nb=CUT_NB, blue=KEEP_BLUE, observed=True)\n",
    "mask = sim.apply_categories(mask, g=g1)\n",
    "n_sim = mask.sum()\n",
    "print('sim', n_sim)\n",
    "\n",
    "n_sim / n_obs"
   ]
  },
  {
   "cell_type": "code",
   "execution_count": 0,
   "metadata": {},
   "outputs": [],
   "source": [
    "f, axs = plt.subplots(2, 3, figsize=(6, 6), dpi=120)\n",
    "\n",
    "s = np.s_[::1]\n",
    "\n",
    "mask = galaxy.get_selection_mask(obs, nb=CUT_NB, blue=KEEP_BLUE, observed=True)\n",
    "cmd.plot_observation(axs[0, 0], obs, size=0.05, mask=mask, s=s)\n",
    "#ccd.plot_observation(axs[1, 0], obs, size=0.05, mask=mask, s=s)\n",
    "axs[0, 0].set_title('OBS')\n",
    "\n",
    "s = np.s_[::3]\n",
    "\n",
    "mask = galaxy.get_selection_mask(sim, nb=CUT_NB, blue=KEEP_BLUE, observed=True)\n",
    "# mask = sim.apply_categories(mask, g=g1)\n",
    "cmd.plot_simulation(axs[0, 1], sim, observed=True, apply_categories=True, mask=mask, g=g1, s=s, size=0.05)\n",
    "#ccd.plot_simulation(axs[1, 1], sim, observed=True, apply_categories=True, mask=mask, g=g1, s=s, size=0.05)\n",
    "axs[0, 1].set_title('SIM updated weights')\n",
    "\n",
    "mask = galaxy.get_selection_mask(sim, nb=CUT_NB, blue=KEEP_BLUE, observed=True)\n",
    "# mask = sim.apply_categories(mask, g=sim.data['g'])\n",
    "cmd.plot_simulation(axs[0, 2], sim, observed=True, apply_categories=True, mask=mask, g=sim.data['g'], s=s, size=0.05)\n",
    "#ccd.plot_simulation(axs[1, 2], sim, observed=True, apply_categories=True, mask=mask, g=sim.data['g'], s=s, size=0.05)\n",
    "axs[0, 2].set_title('SIM original weights')\n",
    "\n",
    "for ax in axs.flatten():\n",
    "    ax.grid()\n",
    "    ax.set_xlim(-1, 2.2)\n",
    "\n",
    "f.tight_layout()"
   ]
  },
  {
   "cell_type": "markdown",
   "metadata": {},
   "source": [
    "## Plot color histograms"
   ]
  },
  {
   "cell_type": "code",
   "execution_count": 0,
   "metadata": {},
   "outputs": [],
   "source": [
    "def plot_histogram(ax, obs, sim, axis, bins, plot_populations=True):\n",
    "    ((x, x_err),) = obs.get_diagram_values([axis], observed=True)\n",
    "    mask = galaxy.get_selection_mask(obs, nb=CUT_NB, blue=KEEP_BLUE, observed=True)\n",
    "    hist, bins = np.histogram(x[mask], bins=bins, density=True)\n",
    "    ax.step(0.5 * (bins[1:] + bins[:-1]), hist, lw=1, label='OBS')\n",
    "    print(x.min(), x.max())\n",
    "\n",
    "    ((x, x_err),) = sim.get_diagram_values([axis], observed=True)\n",
    "    mask = galaxy.get_selection_mask(sim, nb=CUT_NB, blue=KEEP_BLUE, observed=True)\n",
    "    mask = sim.apply_categories(mask, g=g1)\n",
    "    x = sim.apply_categories(x, g=g1)\n",
    "    hist, bins = np.histogram(x[mask], bins=bins, density=True)\n",
    "    ax.step(0.5 * (bins[1:] + bins[:-1]), hist, lw=1, label='SIM')\n",
    "    \n",
    "    if plot_populations:\n",
    "        for i, name in enumerate(['thin1', 'thin2', 'thin3', 'thick', 'halo', 'dSph']):\n",
    "        # for i, name in enumerate(['thin1', 'thin2', 'thin3', 'thick', 'halo', 'dSph1', 'dSph2', 'dSph3']):\n",
    "            hist, bins = np.histogram(x[mask][(g1[mask[:,0]] == 2 * i) | (g1[mask[:,0]] == 2 * i + 1)], bins=bins, density=True)\n",
    "            ax.step(0.5 * (bins[1:] + bins[:-1]), (w1[2 * i] + w1[2 * i + 1]) * hist, lw=0.5, label=name)"
   ]
  },
  {
   "cell_type": "code",
   "execution_count": 0,
   "metadata": {},
   "outputs": [],
   "source": [
    "f, ax = plt.subplots(1, 1, figsize=(3.5, 2.4), dpi=240)\n",
    "\n",
    "plot_histogram(ax, obs, sim, cmd.axes[0], bins=np.linspace(-1.0, 2.0, 100))\n",
    "\n",
    "ax.set_xlim(-1, 2.2)\n",
    "ax.set_xlabel('HSC $g - r$')\n",
    "ax.legend()"
   ]
  },
  {
   "cell_type": "code",
   "execution_count": 0,
   "metadata": {},
   "outputs": [],
   "source": [
    "f, ax = plt.subplots(1, 1, figsize=(3.5, 2.4), dpi=240)\n",
    "\n",
    "plot_histogram(ax, obs, sim, cmd.axes[1], bins=np.linspace(16, 23, 100))\n",
    "\n",
    "ax.set_xlabel('HSC $g$')\n",
    "ax.legend()"
   ]
  },
  {
   "cell_type": "code",
   "execution_count": 0,
   "metadata": {},
   "outputs": [],
   "source": [
    "f, ax = plt.subplots(1, 1, figsize=(3.5, 2.4), dpi=240)\n",
    "\n",
    "plot_histogram(ax, obs, sim, MagnitudeAxis(hsc.magnitudes['r']), bins=np.linspace(16, 24, 100))\n",
    "\n",
    "ax.set_xlabel('HSC $i$')\n",
    "ax.legend()"
   ]
  },
  {
   "cell_type": "markdown",
   "metadata": {},
   "source": [
    "# Create probability map"
   ]
  },
  {
   "cell_type": "code",
   "execution_count": 0,
   "metadata": {},
   "outputs": [],
   "source": [
    "from pfs.ga.targeting import ProbabilityMap\n",
    "from pfs.ga.targeting.selection import ProbabilityCut, ProbabilitySampling"
   ]
  },
  {
   "cell_type": "code",
   "execution_count": 0,
   "metadata": {},
   "outputs": [],
   "source": [
    "# Ursa Minor dwarf\n",
    "if GALAXY == 'umi':\n",
    "    # Original weights\n",
    "    print('data.w', sim.data['w'])\n",
    "\n",
    "    w = np.bincount(sim.data['g']) / sim.data['g'].shape\n",
    "    print('w', w, np.sum(w[:-2]), np.sum(w[-2:]))\n",
    "\n",
    "    # New weights, boost thick disk and halo\n",
    "    w1 = np.r_[w[:-2] / 0.4 * 0.5, w[-2:] / 0.6 * 0.5]\n",
    "    w1[2:4] *= 100\n",
    "    # w1[0:6] *= 3  # thin disk 1-3\n",
    "    # w1[4:6] *= 1.2  # thin disk 3\n",
    "    w1[6:8] *= 15  # thick disk\n",
    "    w1[8:10] *= 28   # halo\n",
    "    ##### good for histograms w1[10:12] *= 18  # dSph\n",
    "    ##### good for ghost plot\n",
    "    w1[10:12] *= 50  # dSph\n",
    "    w1 /= w1.sum()\n",
    "    print('w1', w1, np.sum(w1[:-2]), np.sum(w1[-2:]))\n",
    "\n",
    "    # New categories\n",
    "    g1 = np.random.choice(np.arange(w1.size, dtype=int), sim.data['g'].size, p=w1)\n",
    "    print('g1', g1.shape)\n",
    "\n",
    "    # Verify new categories\n",
    "    w2 = np.bincount(g1) / g1.shape\n",
    "    print('w2', w2, np.sum(w2[:-2]), np.sum(w2[-2:]))\n",
    "elif GALAXY == 'fornax':\n",
    "    # Original weights\n",
    "    print('data.w', sim.data['w'])\n",
    "\n",
    "    w = np.bincount(sim.data['g']) / sim.data['g'].shape\n",
    "    print('w', w, np.sum(w[:-2]), np.sum(w[-2:]))\n",
    "\n",
    "    w1 = w.copy()\n",
    "    w1[:-6] * 0.7       # MW foreground\n",
    "    w1[-6:-4] *= 2.0    # broad RGB population\n",
    "    w1[-4:-2] *= 0.3    # old RGB population\n",
    "    w1[-2:] *= 1.0      # member MS population\n",
    "    w1 /= w1.sum()\n",
    "\n",
    "    g1 = np.random.choice(np.arange(w1.size, dtype=int), sim.data['g'].size, p=w1)\n",
    "    print('g1', g1.shape)\n",
    "\n",
    "    # Verify new categories\n",
    "    w2 = np.bincount(g1) / g1.shape\n",
    "    print('w2', w2, np.sum(w2[:-2]), np.sum(w2[-2:]))\n",
<<<<<<< HEAD
    "elif GALAXY == 'bootesm':\n",
    "    # Original weights\n",
    "    print('data.w', sim.data['w'])\n",
    "\n",
    "    w = np.bincount(sim.data['g']) / sim.data['g'].shape\n",
    "    print('w', w, np.sum(w[:-2]), np.sum(w[-2:]))\n",
    "\n",
    "    # New weights, boost thick disk and halo\n",
    "    w1 = np.r_[w[:-2] / 0.4 * 0.5, w[-2:] / 0.6 * 0.5]\n",
    "    w1[2:4] *= 100\n",
    "    # w1[0:6] *= 3  # thin disk 1-3\n",
    "    # w1[4:6] *= 1.2  # thin disk 3\n",
    "    w1[6:8] *= 15  # thick disk\n",
    "    w1[8:10] *= 28   # halo\n",
    "    ##### good for histograms w1[10:12] *= 18  # dSph\n",
    "    ##### good for ghost plot\n",
    "    w1[10:12] *= 50  # dSph\n",
    "    w1 /= w1.sum()\n",
    "    print('w1', w1, np.sum(w1[:-2]), np.sum(w1[-2:]))\n",
    "\n",
    "    # New categories\n",
    "    g1 = np.random.choice(np.arange(w1.size, dtype=int), sim.data['g'].size, p=w1)\n",
    "    print('g1', g1.shape)\n",
    "\n",
    "    # Verify new categories\n",
    "    w2 = np.bincount(g1) / g1.shape\n",
    "    print('w2', w2, np.sum(w2[:-2]), np.sum(w2[-2:]))\n",
=======
>>>>>>> b57939de
    "else:\n",
    "    w = np.bincount(sim.data['g']) / sim.data['g'].shape\n",
    "    print('w', w.shape, w, np.sum(w[:-2]), np.sum(w[-2:]))\n",
    "    w1 = w.copy()\n",
    "    g1 = np.random.choice(np.arange(w1.size, dtype=int), sim.data['g'].size, p=w1)\n",
    "    print('g1', g1.shape)\n",
    "    w2 = np.bincount(g1) / g1.shape\n",
<<<<<<< HEAD
    "    print('w2', w2.shape, w2, np.sum(w2[:-2]), np.sum(w2[-2:]))\n"
=======
    "    print('w2', w2.shape, w2, np.sum(w2[:-2]), np.sum(w2[-2:]))"
>>>>>>> b57939de
   ]
  },
  {
   "cell_type": "code",
   "execution_count": 0,
   "metadata": {},
   "outputs": [],
   "source": [
    "# The simulation has 10 + 2 * N sub-populations (binaries treated separately for each)\n",
    "# 10 is for 5 MW (3 for the thin disk + 1 thick disk + 1 halo)\n",
    "# Merge foreground populations and members + member binaries when creating the map\n",
    "\n",
    "if GALAXY == 'umi':\n",
    "    extents = [[0.1, 2.0], [17.0, 23.5]]\n",
    "elif GALAXY == 'fornax':\n",
    "    extents = [[-0.75, 2.0], [17.0, 23.5]]\n",
    "elif GALAXY == 'bootes':\n",
    "    extents = [[0.1, 2.0], [17.0, 23.5]]\n",
    "else:\n",
    "    extents = [[0.1, 2.5], [17.0, 23.5]]\n",
    "\n",
    "mask = galaxy.get_selection_mask(sim, nb=CUT_NB, blue=KEEP_BLUE, observed=True)\n",
    "# mask = sim.apply_categories(mask, g=g1)\n",
    "\n",
    "pmap = ProbabilityMap(cmd.axes)\n",
    "pmap.from_simulation(sim, bins=[100, 100], extents=extents,\n",
    "    merge_list=[np.s_[:5], np.s_[5:]], population_weights=w1, observed=True, mask=mask)\n",
    "pmap.maximum_filter()"
   ]
  },
  {
   "cell_type": "code",
   "execution_count": 0,
   "metadata": {},
   "outputs": [],
   "source": [
    "pmap.extents"
   ]
  },
  {
   "cell_type": "code",
   "execution_count": 0,
   "metadata": {},
   "outputs": [],
   "source": [
    "f, axs = plt.subplots(1, 2, figsize=(6, 4), dpi=120)\n",
    "\n",
    "l0 = cmd.plot_probability_map(axs[0], pmap, 0)\n",
    "l1 = cmd.plot_probability_map(axs[1], pmap, 1)\n",
    "\n",
    "f.tight_layout()"
   ]
  },
  {
   "cell_type": "code",
   "execution_count": 0,
   "metadata": {},
   "outputs": [],
   "source": [
    "# Save probability maps\n",
    "\n",
    "fn = 'pmap'\n",
    "if CUT_NB:\n",
    "    fn += '_nb'\n",
    "if KEEP_BLUE:\n",
    "    fn += '_blue'\n",
    "fn += '.h5'\n",
    "\n",
    "fn = os.path.join(OUTPUT_PATH, fn)\n",
    "pmap.save(fn)\n",
    "\n",
    "fn"
   ]
  },
  {
   "cell_type": "markdown",
   "metadata": {},
   "source": [
    "# Membership probability based on the map"
   ]
  },
  {
   "cell_type": "code",
   "execution_count": 0,
   "metadata": {},
   "outputs": [],
   "source": [
    "lp_member, mask_member = pmap.lookup_lp_member(obs)\n",
    "\n",
    "lp_member.shape, np.isnan(lp_member).sum(), np.isnan(lp_member[mask_member]).sum(), mask_member.shape, mask_member.sum()"
   ]
  },
  {
   "cell_type": "code",
   "execution_count": 0,
   "metadata": {},
   "outputs": [],
   "source": [
    "f, axs = plt.subplots(1, 2, figsize=(6, 4), dpi=120)\n",
    "\n",
    "cmd.plot_observation(axs[0], obs, c=lp_member[...,0])\n",
    "#ccd.plot_observation(axs[1], obs, c=lp_member[...,0])\n",
    "\n",
    "f.tight_layout()"
   ]
  },
  {
   "cell_type": "code",
   "execution_count": 0,
   "metadata": {},
   "outputs": [],
   "source": []
  }
 ],
 "metadata": {
  "kernelspec": {
   "display_name": "pfs_ga",
   "language": "python",
   "name": "python3"
  },
  "language_info": {
   "codemirror_mode": {
    "name": "ipython",
    "version": 3
   },
   "file_extension": ".py",
   "mimetype": "text/x-python",
   "name": "python",
   "nbconvert_exporter": "python",
   "pygments_lexer": "ipython3",
   "version": "3.12.4"
  }
 },
 "nbformat": 4,
 "nbformat_minor": 2
}<|MERGE_RESOLUTION|>--- conflicted
+++ resolved
@@ -6,30 +6,16 @@
    "metadata": {},
    "outputs": [],
    "source": [
-<<<<<<< HEAD
-    "GALAXY = 'booi'\n",
-    "GALAXYFULLNAME = 'bootes'\n",
-=======
     "import os\n",
     "\n",
     "GALAXY = 'm31'\n",
     "GALAXYFULLNAME = 'm31'\n",
->>>>>>> b57939de
     "\n",
     "DEBUG = False\n",
     "\n",
     "CUT_NB = False\n",
     "KEEP_BLUE = False\n",
     "\n",
-<<<<<<< HEAD
-    "DATA_DIR = '/raid/pfs'\n",
-    "\n",
-    "OBS_PATH = f'{DATA_DIR}/data/cmdfit/dSph/{GALAXYFULLNAME}_tpalle_g24.cat'\n",
-    "\n",
-    "# SIM_PATH = '/datascope/subaru/user/dobos/cmdfit/run/fornax/sim/mix_bin_250k_001/sample.h5'\n",
-    "# SIM_PATH = f'{DATA_DIR}/data/cmdfit/run/scl/sim/mix_bin_100k_5/sample.h5'\n",
-    "SIM_PATH = f'{DATA_DIR}/data/cmdfit/run/boo/sim/bin_chab_250k_001/sample.h5'\n",
-=======
     "DATA_DIR = os.environ['PFS_DATA_DIR']\n",
     "\n",
     "OBS_PATH = f'{DATA_DIR}/data/cmdfit/m31/M31Catalog_forPFS.csv'\n",
@@ -37,7 +23,6 @@
     "# SIM_PATH = '/datascope/subaru/user/dobos/cmdfit/run/fornax/sim/mix_bin_250k_001/sample.h5'\n",
     "# SIM_PATH = f'{DATA_DIR}/data/cmdfit/run/scl/sim/mix_bin_100k_5/sample.h5'\n",
     "SIM_PATH = f'{DATA_DIR}/data/cmdfit/run/m31/sim/nobin_chab_250k_001/sample.h5'\n",
->>>>>>> b57939de
     "\n",
     "OUTPUT_PATH = f'{DATA_DIR}/data/targeting/{GALAXYFULLNAME}'"
    ]
@@ -165,12 +150,7 @@
    "metadata": {},
    "outputs": [],
    "source": [
-<<<<<<< HEAD
     "obs = SubaruHSC.text_observation_reader(mags=['r', 'g'], ext=['g', 'r']).read(OBS_PATH)\n",
-=======
-    "obs = SubaruHSC.text_observation_reader_m31().read(OBS_PATH)\n",
-    "obs.data['targetid'] = np.arange(len(obs.data))+1\n",
->>>>>>> b57939de
     "obs.data.head()"
    ]
   },
@@ -627,7 +607,6 @@
     "    # Verify new categories\n",
     "    w2 = np.bincount(g1) / g1.shape\n",
     "    print('w2', w2, np.sum(w2[:-2]), np.sum(w2[-2:]))\n",
-<<<<<<< HEAD
     "elif GALAXY == 'bootesm':\n",
     "    # Original weights\n",
     "    print('data.w', sim.data['w'])\n",
@@ -655,8 +634,6 @@
     "    # Verify new categories\n",
     "    w2 = np.bincount(g1) / g1.shape\n",
     "    print('w2', w2, np.sum(w2[:-2]), np.sum(w2[-2:]))\n",
-=======
->>>>>>> b57939de
     "else:\n",
     "    w = np.bincount(sim.data['g']) / sim.data['g'].shape\n",
     "    print('w', w.shape, w, np.sum(w[:-2]), np.sum(w[-2:]))\n",
@@ -664,11 +641,7 @@
     "    g1 = np.random.choice(np.arange(w1.size, dtype=int), sim.data['g'].size, p=w1)\n",
     "    print('g1', g1.shape)\n",
     "    w2 = np.bincount(g1) / g1.shape\n",
-<<<<<<< HEAD
     "    print('w2', w2.shape, w2, np.sum(w2[:-2]), np.sum(w2[-2:]))\n"
-=======
-    "    print('w2', w2.shape, w2, np.sum(w2[:-2]), np.sum(w2[-2:]))"
->>>>>>> b57939de
    ]
   },
   {
