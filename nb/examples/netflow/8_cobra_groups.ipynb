--- conflicted
+++ resolved
@@ -10,20 +10,12 @@
     "\n",
     "DEBUG = False\n",
     "\n",
-<<<<<<< HEAD
-    "GALAXY = 'booi'\n",
-    "GALAXYFULLNAME = 'bootes'\n",
-    "NVISITS = 1\n",
-    "\n",
-    "OUTPUT_PATH = f'/datascope/subaru/data/targeting/dSph/{GALAXYFULLNAME}/netflow/{GALAXYFULLNAME}_{NVISITS}_002'"
-=======
     "GALAXY = 'm31'\n",
     "GALAXYFULLNAME = 'm31'\n",
     "NVISITS = 1\n",
     "\n",
     "DATA_DIR = \"/raid/pfs\" #os.environ['PFS_DATA_DIR']\n",
     "OUTPUT_PATH = DATA_DIR+f'/data/targeting/dSph/{GALAXYFULLNAME}/netflow/{GALAXYFULLNAME}_{NVISITS}'"
->>>>>>> b57939de
    ]
   },
   {
