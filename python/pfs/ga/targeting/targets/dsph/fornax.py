import numpy as np
import astropy.units as u

from ...util.args import *
from ...instrument import *
from ...projection import Pointing
from ...data import Catalog, Observation
from ...diagram import CMD, CCD, ColorAxis, MagnitudeAxis
from ...photometry import Photometry, Magnitude, Color
from ...selection import ColorSelection, MagnitudeSelection, LinearSelection
from .dsphgalaxy import DSphGalaxy

class Fornax(DSphGalaxy):
    def __init__(self):
        ID = 'for'
        pos = [ 39.9971, -34.4492 ] * u.deg                     # Evan
        rad = 240 * u.arcmin
        DM, DM_err = 20.77, 0.05                                # Oakes et al. (2022)
        pm = [ 0.381, -0.358 ] * u.mas / u.yr                   # Evan
        pm_err = [ 0.001, 0.002 ] * u.mas / u.yr
        RV, RV_err = (-291.0, 0.1) * u.kilometer / u.second     # Simbad

        ra0 = [ 39.5, 40.4, 40.3, 39.5, 40.9, 40.5, 39.4, 39.1 ] * u.deg
        dec0 = [ -34.2, -34.1, -34.8, -34.9, -33.8, -35.1, -34.0, -35.2 ] * u.deg
        pa0 = [ 30, 30, 30, 30, 30, 30, 30, 30 ] * u.deg

        pointings = {
            SubaruPFI: [ Pointing((ra, dec), posang=pa) for ra, dec, pa in zip(ra0, dec0, pa0) ]
        }

        super().__init__(ID,
                         pos, rad=rad,
                         DM=DM, DM_err=DM_err,
                         pm=pm, pm_err=pm_err,
                         RV=RV, RV_err=RV_err,
                         pointings=pointings)
        
        hsc = SubaruHSC.photometry()
        self.__hsc_cmd = CMD([
            ColorAxis(Color([hsc.magnitudes['g'], hsc.magnitudes['i']]), limits=(-1, 4)),
            MagnitudeAxis(hsc.magnitudes['g'], limits=(15.5, 24.5))
        ])
        self.__hsc_ccd = CCD([
            ColorAxis(Color([hsc.magnitudes['g'], hsc.magnitudes['i']]), limits=(-1, 4)),
            ColorAxis( Color([hsc.magnitudes['g'], hsc.magnitudes['nb515']]), limits=(-0.5, 0.5))
        ])

        gaia = Gaia.photometry()
        self.__gaia_cmd = CMD([
            ColorAxis(Color([gaia.magnitudes['bp'], gaia.magnitudes['rp']]), limits=(0, 3)),
            MagnitudeAxis(gaia.magnitudes['g'], limits=(11, 22))
        ])
<<<<<<< HEAD

    def get_selection_mask(self, catalog: Catalog, nb=True, blue=False, probcut=None, observed=None, bright=16, faint=23.5):
        
        cmd = self.__hsc_cmd
        ccd = self.__hsc_ccd
        
        # Broadband colors
        mask = ColorSelection(ccd.axes[0], -0.75, 2.0).apply(catalog, observed=observed)
=======
        
    def get_selection_mask(self, catalog: Catalog, nb=True, blue=False, probcut=None, observed=None, bright=16, faint=23.0):
        """Return true for objects within sharp magnitude cuts."""

        # TODO: add Keyi's cut
        
        cmd = self.__hsc_cmd
        ccd = self.__hsc_ccd

        # Broadband colors
        mask = ColorSelection(cmd.axes[0], 0.12, 2.5).apply(catalog, observed=observed)
>>>>>>> b3e26220

        # Narrow band
        if nb:
            mask &= (
<<<<<<< HEAD
                ColorSelection(ccd.axes[0], 0.12, 0.5).apply(catalog, observed=observed)

                | ColorSelection(ccd.axes[1], 0.1, None).apply(catalog, observed=observed)
                & ColorSelection(ccd.axes[0], None, 1.65).apply(catalog, observed=observed)
                
                | LinearSelection(ccd.axes, [-0.25, 1.0], -0.15, None).apply(catalog, observed=observed)
=======
                ColorSelection(ccd.axes[0], None, 0.0).apply(catalog, observed=observed)

                | LinearSelection(ccd.axes, [0.25, 1.0], 0.2, None).apply(catalog, observed=observed)
                & ColorSelection(ccd.axes[0], 0.1, 1.5).apply(catalog, observed=observed)
                
                | LinearSelection(ccd.axes, [-0.33, 1.0], -0.66, None).apply(catalog, observed=observed)
                & ColorSelection(ccd.axes[0], 1.5, None).apply(catalog, observed=observed)
>>>>>>> b3e26220
            )

        # Probability-based cut (map) - nonzero membership probability
        if probcut is not None:
            mask &= probcut.apply(catalog, observed=observed)

        # Allow blue
        if blue:
            mask |= (
                ColorSelection(ccd.axes[0], None, 0.12).apply(catalog, observed=observed)
            )

        # Always impose faint and bright magnitude cuts
        mask &= MagnitudeSelection(cmd.axes[1], bright, faint).apply(catalog, observed=observed)

<<<<<<< HEAD
        return mask
=======
        return mask
    
    def assign_priorities(self, catalog: Catalog, mask=None):
        """Assign priority classes based on photometry"""

        mask = mask if mask is not None else np.s_[:]

        g0, i0, gi0 = self._get_hsc_dered_mags_colors(catalog, mask)
        clg = catalog.data['clg'][mask]
        cli = catalog.data['cli'][mask]

        priority = np.full(g0.shape, -1, np.int32)

        if 'p_member' in catalog.data:
            prob = catalog.data['p_member'][mask]
            code = np.full(prob.shape, 0, dtype=np.int32)

            top_pri = np.maximum(np.floor((g0 - 16)/(23 - 16) * 8).astype(int) - 7, -7) # top pri goes from 0-4 based on brightness 
            bot_pri = np.maximum(np.floor((g0 - 16)/(23 - 16) * 6).astype(int) + 3, 3) # bot pri goes from 3-8 based on brightness
          
            w = ~np.isnan(prob)
            priority[w] = np.minimum(np.maximum(bot_pri[w] - np.rint(prob[w] * (bot_pri[w] - top_pri[w])).astype(int), 0), 9)
            
            # Everything without membership probability
            w = np.isnan(prob) | (prob == 0.0)
            priority[w] = 9
            code[w] = 0
            
            # blue stars
            w = (gi0 < 0.12) & (clg <= 0.5)
            priority[w] = 9
            code[w] = 0
            
            # Blue Horizontal Branch
            w = (i0 > 20.8) & (i0 < 21.6) & (gi0 > -0.5) & (gi0 < 0.4) & (cli <= 0.5) & (clg < 0.5)
            priority[w] = 6
            code[w] = 0
            
            # Very bright stars, this does nothing because there aren't any of those
            w = (i0 <= 16) & (cli <= 0.5) & (clg <= 0.5)
            priority[w] = 9
            code[w] = 1
            
            # Very faint stars with lowest priority
            w = (g0 >= 23) & (cli <= 0.5) & (clg <= 0.5)
            priority[w] = 9
            code[w] = 2

            # Possible extended sources, regardless of magnitude
            w = (cli > 0.5) | (clg > 0.5)
            priority[w] = 9
            code[w] = 3

            # Assign minimum priority to non-members based on Gaia proper motions but within the probability cut
            # These are stars typically a bit bluer than the dSph RGB
            if 'pmra' in catalog.data.columns:
                pmra = catalog.data['pmra'][mask]
                pmra_err = catalog.data['err_pmra'][mask]
                pmdec = catalog.data['pmdec'][mask]
                pmdec_err = catalog.data['err_pmdec'][mask]

                nonmem = (code == 0) & (prob > 0) & \
                    (np.sqrt((pmra - self.pmra.value) ** 2 / (pmra_err ** 2 + self.pmra_err ** 2) +
                             (pmdec - self.pmdec.value) ** 2 / (pmdec_err ** 2 + self.pmdec_err ** 2)) > 3) & \
                    (pmra_err >= 0.0) & (pmdec_err >= 0.0) & ~np.isnan(pmra) & ~np.isnan(pmdec)
                priority[nonmem] = 9
        else:
            predicted_y1 = -(0.65 / 0.6) * gi0 + 22.4
            predicted_y2 = -(1.75 / 0.9) * gi0 + 23.5
            predicted_y3 = -(5.75 / 0.3) * gi0 + 33.25
            predicted_y4 = -(5.75 / 0.65) * gi0 + 28.38

            w = (g0 > 16) & (g0 < 23)
            priority[w] = np.rint(11 * (g0[w] - 16) / (23 - 16)).astype(int) + 1
            
            w = (gi0 < 0.6) & ((i0 < predicted_y1) | (i0 > predicted_y2))
            priority[w] = 13
            
            w = (gi0 >= 0.6) & ((i0 < predicted_y3) | (i0 > predicted_y4))
            priority[w] = 13
                
            w = (g0 <= 16)
            priority[w] = 13
            
            w = (g0 >= 23)
            priority[w] = 13
            
            # Cuts on probability of being a point source are already imposed when loading the data file
            # w = (catalog['cli'] > 0.5) | (catalog['clg'] > 0.5)
            # priority[w] = 14

        exp_time = 1800 * np.maximum(np.minimum(np.rint(5 * ((i0 - 16) / (23.0 - 16.0)) + 1).astype(int), 6), 1)

        keep = (g0 < 23) & (priority <= 9) & (code == 0)

        catalog.data['priority'] = -1
        catalog.data['priority'][mask][keep] = priority[keep]

        catalog.data['exp_time'] = np.nan
        catalog.data['exp_time'][mask][keep] = exp_time[keep]
>>>>>>> b3e26220
<|MERGE_RESOLUTION|>--- conflicted
+++ resolved
@@ -50,16 +50,6 @@
             ColorAxis(Color([gaia.magnitudes['bp'], gaia.magnitudes['rp']]), limits=(0, 3)),
             MagnitudeAxis(gaia.magnitudes['g'], limits=(11, 22))
         ])
-<<<<<<< HEAD
-
-    def get_selection_mask(self, catalog: Catalog, nb=True, blue=False, probcut=None, observed=None, bright=16, faint=23.5):
-        
-        cmd = self.__hsc_cmd
-        ccd = self.__hsc_ccd
-        
-        # Broadband colors
-        mask = ColorSelection(ccd.axes[0], -0.75, 2.0).apply(catalog, observed=observed)
-=======
         
     def get_selection_mask(self, catalog: Catalog, nb=True, blue=False, probcut=None, observed=None, bright=16, faint=23.0):
         """Return true for objects within sharp magnitude cuts."""
@@ -71,19 +61,10 @@
 
         # Broadband colors
         mask = ColorSelection(cmd.axes[0], 0.12, 2.5).apply(catalog, observed=observed)
->>>>>>> b3e26220
 
         # Narrow band
         if nb:
             mask &= (
-<<<<<<< HEAD
-                ColorSelection(ccd.axes[0], 0.12, 0.5).apply(catalog, observed=observed)
-
-                | ColorSelection(ccd.axes[1], 0.1, None).apply(catalog, observed=observed)
-                & ColorSelection(ccd.axes[0], None, 1.65).apply(catalog, observed=observed)
-                
-                | LinearSelection(ccd.axes, [-0.25, 1.0], -0.15, None).apply(catalog, observed=observed)
-=======
                 ColorSelection(ccd.axes[0], None, 0.0).apply(catalog, observed=observed)
 
                 | LinearSelection(ccd.axes, [0.25, 1.0], 0.2, None).apply(catalog, observed=observed)
@@ -91,7 +72,6 @@
                 
                 | LinearSelection(ccd.axes, [-0.33, 1.0], -0.66, None).apply(catalog, observed=observed)
                 & ColorSelection(ccd.axes[0], 1.5, None).apply(catalog, observed=observed)
->>>>>>> b3e26220
             )
 
         # Probability-based cut (map) - nonzero membership probability
@@ -107,9 +87,6 @@
         # Always impose faint and bright magnitude cuts
         mask &= MagnitudeSelection(cmd.axes[1], bright, faint).apply(catalog, observed=observed)
 
-<<<<<<< HEAD
-        return mask
-=======
         return mask
     
     def assign_priorities(self, catalog: Catalog, mask=None):
@@ -209,5 +186,4 @@
         catalog.data['priority'][mask][keep] = priority[keep]
 
         catalog.data['exp_time'] = np.nan
-        catalog.data['exp_time'][mask][keep] = exp_time[keep]
->>>>>>> b3e26220
+        catalog.data['exp_time'][mask][keep] = exp_time[keep]